import numpy as np
import matplotlib.pyplot as plt
from matplotlib.collections import PolyCollection
from matplotlib import cm

def normalize_v3(arr):
    ''' Normalize a numpy array of 3 component vectors shape=(n,3) '''
    lens = np.sqrt( arr[:,0]**2 + arr[:,1]**2 + arr[:,2]**2 )
    arr[:,0] /= lens
    arr[:,1] /= lens
    arr[:,2] /= lens                
    return arr

def normal_vectors(vertices,faces):
    norm = np.zeros( vertices.shape, dtype=vertices.dtype )
    tris = vertices[faces]
    n = np.cross( tris[::,1 ] - tris[::,0]  , tris[::,2 ] - tris[::,0] )
    n=normalize_v3(n)
    return n

def vertex_normals(vertices,faces):
    norm = np.zeros( vertices.shape, dtype=vertices.dtype )
    tris = vertices[faces]
    n = np.cross( tris[::,1 ] - tris[::,0]  , tris[::,2 ] - tris[::,0] )
    n=normalize_v3(n)
    norm[ faces[:,0] ] += n
    norm[ faces[:,1] ] += n
    norm[ faces[:,2] ] += n
    return normalize_v3(norm)


def frustum(left, right, bottom, top, znear, zfar):
    M = np.zeros((4, 4), dtype=np.float32)
    M[0, 0] = +2.0 * znear / (right - left)
    M[1, 1] = +2.0 * znear / (top - bottom)
    M[2, 2] = -(zfar + znear) / (zfar - znear)
    M[0, 2] = (right + left) / (right - left)
    M[2, 1] = (top + bottom) / (top - bottom)
    M[2, 3] = -2.0 * znear * zfar / (zfar - znear)
    M[3, 2] = -1.0
    return M

def perspective(fovy, aspect, znear, zfar):
    h = np.tan(0.5*np.radians(fovy)) * znear
    w = h * aspect
    return frustum(-w, w, -h, h, znear, zfar)

def translate(x, y, z):
    return np.array([[1, 0, 0, x], [0, 1, 0, y],
                     [0, 0, 1, z], [0, 0, 0, 1]], dtype=float)

def xrotate(theta):
    t = np.pi * theta / 180
    c, s = np.cos(t), np.sin(t)
    return np.array([[1, 0,  0, 0], [0, c, -s, 0],
                     [0, s,  c, 0], [0, 0,  0, 1]], dtype=float)

def yrotate(theta):
    t = np.pi * theta / 180
    c, s = np.cos(t), np.sin(t)
    return  np.array([[ c, 0, s, 0], [ 0, 1, 0, 0],
                      [-s, 0, c, 0], [ 0, 0, 0, 1]], dtype=float)

def zrotate(theta):
    t = np.pi * theta / 180
    c, s = np.cos(t), np.sin(t)
    return  np.array([[ c, -s, 0, 0], 
                      [ s, c, 0, 0],
                      [0, 0, 1, 0], 
                      [ 0, 0, 0, 1]], dtype=float)

def shading_intensity(vertices,faces, light = np.array([0,0,1]),shading=0.7):
    """shade calculation based on light source
       default is vertical light.
       shading controls amount of shading.
       Also saturates so top 20 % of vertices all have max intensity."""
    face_normals=normal_vectors(vertices,faces)
    intensity = np.dot(face_normals, light)
    intensity[np.isnan(intensity)]=1
    shading = 0.7    
    #top 20% all become fully coloured
    intensity = (1-shading)+shading*(intensity-np.min(intensity))/((np.percentile(intensity,80)-np.min(intensity)))
    #saturate
    intensity[intensity>1]=1
    
    return intensity


def f7(seq):
    #returns uniques but in order to retain neighbour triangle relationship
    seen = set()
    seen_add = seen.add
    return [x for x in seq if not (x in seen or seen_add(x))];


def get_ring_of_neighbours(island, neighbours, vertex_indices=None, ordered=False):
    """Calculate ring of neighbouring vertices for an island of cortex
    If ordered, then vertices will be returned in connected order"""
    if not vertex_indices:
        vertex_indices=np.arange(len(island))
    if not ordered:

        neighbours_island = neighbours[island]
        unfiltered_neighbours = []
        for n in neighbours_island:
            unfiltered_neighbours.extend(n)
        unique_neighbours = np.setdiff1d(np.unique(unfiltered_neighbours), vertex_indices[island])
        return unique_neighbours

def get_neighbours_from_tris(tris, label=None):
    """Get surface neighbours from tris
        Input: tris
         Returns Nested list. Each list corresponds 
        to the ordered neighbours for the given vertex"""
    n_vert=np.max(tris+1)
    neighbours=[[] for i in range(n_vert)]
    for tri in tris:
        neighbours[tri[0]].extend([tri[1],tri[2]])
        neighbours[tri[2]].extend([tri[0],tri[1]])
        neighbours[tri[1]].extend([tri[2],tri[0]])
    #Get unique neighbours
    for k in range(len(neighbours)):      
        if label is not None:
            neighbours[k] = set(neighbours[k]).intersection(label)
        else :
            neighbours[k]=f7(neighbours[k])
    return np.array(neighbours)

def adjust_colours_pvals(colours, pvals,triangles,mask=None):
    """red ring around clusters and greying out non-significant vertices"""
    if mask is not None:
        verts_masked = mask[triangles].any(axis=1)
        colours[verts_masked,:] = np.array([0.86,0.86,0.86,1])
    neighbours=get_neighbours_from_tris(triangles)
    ring=get_ring_of_neighbours(pvals<0.05,neighbours)
    if len(ring)>0:
        ring_label = np.zeros(len(neighbours)).astype(bool)
        ring_label[ring]=1
        ring=get_ring_of_neighbours(ring_label,neighbours)
        ring_label[ring]=1
        colours[ring_label[triangles].any(axis=1),:] = np.array([1.0,0,0,1])
    grey_out=pvals<0.05
    verts_grey_out= grey_out[triangles].any(axis=1)
    colours[verts_grey_out,:] = (1.5*colours[verts_grey_out] + np.array([0.86,0.86,0.86,1]))/2.5
    return colours

<<<<<<< HEAD
def add_parcelation_colours(colours,parcel,triangles,labels=None,mask=None):
    """delineate regions"""
    if mask is not None:
        verts_masked = mask[triangles].any(axis=1)
        colours[verts_masked,:] = np.array([0.86,0.86,0.86,1])    
    #normalise rois and colors
    rois=list(set(parcel))
    if labels == None : 
        labels = dict(zip(rois, np.random.rand(len(rois),4)))
    #find vertices that delineate rois
    neighbours=get_neighbours_from_tris(triangles)
    matrix_colored = np.zeros([len(triangles), len(rois)])
    for l,label in enumerate(rois):
        ring=get_ring_of_neighbours(parcel!=label,neighbours)
        if len(ring)>0:
            ring_label = np.zeros(len(neighbours)).astype(bool)
            ring_label[ring]=1
            ring=get_ring_of_neighbours(ring_label,neighbours)
            ring_label[ring]=1
            matrix_colored[:,l] = ring_label[triangles].sum(axis=1)
    #update colours with delineation
    maxis = [max(matrix_colored[i,:]) for i in range(0,len(colours))]
    colours = np.array([labels[rois[np.random.choice(np.where(matrix_colored[i,:] == maxi)[0])]] 
                        if maxi!=0 else colours[i] for i,maxi in enumerate(maxis)])
    return colours


=======
def adjust_colours_alpha(colours,alpha):
    """grey out vertices according to scalar"""
    #rescale alpha to 0.2-1.0
    alpha_rescaled = 0.1+0.9*(alpha-np.min(alpha))/(np.max(alpha)-np.min(alpha))
    colours = (alpha_rescaled*colours.T).T + ((1-alpha_rescaled)*np.array([0.86,0.86,0.86,1]).reshape(-1,1)).T
    colours = np.clip(colours, 0,1)
    return colours

>>>>>>> e29cd706
def frontback(T):
    """
    Sort front and back facing triangles
    Parameters:
    -----------
    T : (n,3) array
       Triangles to sort
    Returns:
    --------
    front and back facing triangles as (n1,3) and (n2,3) arrays (n1+n2=n)
    """
    Z = (T[:,1,0]-T[:,0,0])*(T[:,1,1]+T[:,0,1]) + \
        (T[:,2,0]-T[:,1,0])*(T[:,2,1]+T[:,1,1]) + \
        (T[:,0,0]-T[:,2,0])*(T[:,0,1]+T[:,2,1])
    return Z < 0, Z >= 0

def normalized(a, axis=-1, order=2):
    l2 = np.atleast_1d(np.linalg.norm(a, order, axis))
    l2[l2==0] = 1
    return a / np.expand_dims(l2, axis)


def plot_surf(vertices, faces,overlay,rotate=[270,90], cmap='viridis', filename='plot.png', label=False,
<<<<<<< HEAD
             vmax=None, vmin=None, x_rotate=270, pvals=None, colorbar=True, title=None, mask=None, base_size=6, cmap_label='value',
             parcel=None, parcel_cmap=None):
=======
             vmax=None, vmin=None, x_rotate=270, pvals=None, colorbar=True, 
              title=None, mask=None, base_size=6, arrows=None,arrow_subset=None,arrow_size=0.5,
        alpha_colour = None,flat_map=False, z_rotate=0):
>>>>>>> e29cd706
    """plot mesh surface with a given overlay
    vertices - vertex locations
    faces - triangles of vertex indices definings faces
    overlay - array to be plotted
    cmap - matplotlib colormap
    cmap_label - label for the colormap
    rotate - 270 for lateral on lh, 90 for medial
    """
    vertices=vertices.astype(np.float)
    F=faces.astype(int)
    vertices = (vertices-(vertices.max(0)+vertices.min(0))/2)/max(vertices.max(0)-vertices.min(0))
    if not isinstance(rotate,list):
        rotate=[rotate]
    if not isinstance(overlay,list):
        overlays=[overlay]
    else:
        overlays=overlay
    if flat_map:
        z_rotate=90
        rotate=[90]
        intensity = np.ones(len(F))
    else:

        #change light source if z is rotate
        light = np.array([0,0,1,1]) @ yrotate(z_rotate)
        intensity=shading_intensity(vertices, F, light=light[:3],shading=0.7)
     #make figure dependent on rotations
    
    fig = plt.figure(figsize=(base_size*len(rotate)+colorbar*(base_size-2),
                              (base_size-1)*len(overlays)))
    if title is not None:
        plt.title(title, fontsize=25)
    plt.axis('off')
    for k,overlay in enumerate(overlays):
        #colours smoothed (mean) or median if label
        if label:
            colours = np.median(overlay[F],axis=1)
        else:
            colours = np.mean(overlay[F],axis=1)
        if vmax is not None:
            colours = (colours - vmin)/(vmax-vmin)
            colours = np.clip(colours,0,1)
        else:
            colours = (colours - colours.min())/(colours.max()-colours.min())
            vmax = colours.max()
            vmin = colours.min()
        C = plt.get_cmap(cmap)(colours) 
        if alpha_colour is not None:
            C = adjust_colours_alpha(C,np.mean(alpha_colour[F],axis=1))
        if pvals is not None:
            C = adjust_colours_pvals(C,pvals,F,mask)
<<<<<<< HEAD
        if parcel is not None :
            C = add_parcelation_colours(C,parcel,F,parcel_cmap,mask)
=======
        
            
        #adjust intensity based on light source here

>>>>>>> e29cd706
        C[:,0] *= intensity
        C[:,1] *= intensity
        C[:,2] *= intensity
        for i,view in enumerate(rotate):
            MVP = perspective(25,1,1,100)  @ translate(0,0,-3) @ yrotate(view) @ zrotate(z_rotate)  @ xrotate(x_rotate) @ zrotate(270*flat_map)
            #translate coordinates based on viewing position
            V = np.c_[vertices, np.ones(len(vertices))]  @ MVP.T
            
            V /= V[:,3].reshape(-1,1)

            # add vertex positions to A_dir before transforming them
            if arrows is not None: 
                #TODO consider adding small extra shift in
                #surface normal direction to shift arrows out a bit
                vertex_normal_orig = vertex_normals(vertices,faces)
                
                A_base = np.c_[vertices+vertex_normal_orig*0.01, np.ones(len(vertices))]  @ MVP.T
                A_base /= A_base[:,3].reshape(-1,1)
                A_dir = np.copy(arrows) 
                #normalise arrow size
                max_arrow = np.max(np.linalg.norm(arrows,axis=1))
                A_dir = arrow_size*A_dir/max_arrow
                A_dir = np.c_[A_dir, np.ones(len(A_dir))] @ MVP.T
                A_dir /= A_dir[:,3].reshape(-1,1)
               # A_dir *= 0.1;

            V = V[F]
            
        #triangle coordinates
            T =  V[:,:,:2]
        #get Z values for ordering triangle plotting
            Z = -V[:,:,2].mean(axis=1)
        #sort the triangles based on their z coordinate. If front/back views then need to sort a different axis
            front, back = frontback(T)
            T=T[front]
            s_C = C[front]
            Z = Z[front]
            I = np.argsort(Z)
            T, s_C = T[I,:], s_C[I,:]
            ax = fig.add_subplot(len(overlays),len(rotate)+1,2*k+i+1, xlim=[-.98,+.98], ylim=[-.98,+.98],aspect=1, frameon=False,
             xticks=[], yticks=[])
            collection = PolyCollection(T, closed=True, linewidth=0,antialiased=False, facecolor=s_C)
            collection.set_alpha(1)
            ax.add_collection(collection)
            
            if arrows is not None:
                front_arrows = F[front].ravel()
                for i, arrow in enumerate(A_dir):
                    #TODO find way to filter out arrows that should be hidden
                    if i in arrow_subset and i in front_arrows: # and A_base[i,2]-3:
                        half = A_dir[i,[0,1]] * 0.5
                        ax.arrow(A_base[i,0] - half[0],
                                 A_base[i,1] - half[1], 
                                 A_dir[i,0], A_dir[i,1], 
                                 head_width=0.01)
                    # ax.arrow(A_base[idx,0], A_base[idx,1], A_dir[i,0], A_dir[i,1], head_width=0.01)
            plt.subplots_adjust(left =0 , right =1, top=1, bottom=0,wspace=0, hspace=0)
    if colorbar:
        l=0.7
        if len(rotate)==1:
            l=0.5
        cbar_size= [l, 0.3, 0.03, 0.38]
        cbar = fig.colorbar(cm.ScalarMappable( cmap=cmap),
                            ticks=[0,0.5, 1],cax = fig.add_axes(cbar_size))
        cbar.ax.set_yticklabels([np.round(vmin,decimals=2), np.round(np.mean([vmin,vmax]),decimals=2),
                         np.round(vmax,decimals=2)])
        cbar.ax.tick_params(labelsize=25)
<<<<<<< HEAD
        cbar.ax.set_title(cmap_label, fontsize=25, pad = 30)
    fig.savefig(filename,bbox_inches = 'tight',pad_inches=0,transparent=True)
=======
    if filename is not None:
        fig.savefig(filename,bbox_inches = 'tight',pad_inches=0,transparent=True)
    return 
>>>>>>> e29cd706
<|MERGE_RESOLUTION|>--- conflicted
+++ resolved
@@ -144,7 +144,6 @@
     colours[verts_grey_out,:] = (1.5*colours[verts_grey_out] + np.array([0.86,0.86,0.86,1]))/2.5
     return colours
 
-<<<<<<< HEAD
 def add_parcelation_colours(colours,parcel,triangles,labels=None,mask=None):
     """delineate regions"""
     if mask is not None:
@@ -172,7 +171,6 @@
     return colours
 
 
-=======
 def adjust_colours_alpha(colours,alpha):
     """grey out vertices according to scalar"""
     #rescale alpha to 0.2-1.0
@@ -181,7 +179,6 @@
     colours = np.clip(colours, 0,1)
     return colours
 
->>>>>>> e29cd706
 def frontback(T):
     """
     Sort front and back facing triangles
@@ -205,14 +202,11 @@
 
 
 def plot_surf(vertices, faces,overlay,rotate=[270,90], cmap='viridis', filename='plot.png', label=False,
-<<<<<<< HEAD
              vmax=None, vmin=None, x_rotate=270, pvals=None, colorbar=True, title=None, mask=None, base_size=6, cmap_label='value',
              parcel=None, parcel_cmap=None):
-=======
              vmax=None, vmin=None, x_rotate=270, pvals=None, colorbar=True, 
               title=None, mask=None, base_size=6, arrows=None,arrow_subset=None,arrow_size=0.5,
-        alpha_colour = None,flat_map=False, z_rotate=0):
->>>>>>> e29cd706
+        alpha_colour = None,flat_map=False, z_rotate=0,cmap_label='value',parcel=None, parcel_cmap=None):
     """plot mesh surface with a given overlay
     vertices - vertex locations
     faces - triangles of vertex indices definings faces
@@ -264,15 +258,12 @@
             C = adjust_colours_alpha(C,np.mean(alpha_colour[F],axis=1))
         if pvals is not None:
             C = adjust_colours_pvals(C,pvals,F,mask)
-<<<<<<< HEAD
         if parcel is not None :
             C = add_parcelation_colours(C,parcel,F,parcel_cmap,mask)
-=======
         
             
         #adjust intensity based on light source here
 
->>>>>>> e29cd706
         C[:,0] *= intensity
         C[:,1] *= intensity
         C[:,2] *= intensity
@@ -340,11 +331,7 @@
         cbar.ax.set_yticklabels([np.round(vmin,decimals=2), np.round(np.mean([vmin,vmax]),decimals=2),
                          np.round(vmax,decimals=2)])
         cbar.ax.tick_params(labelsize=25)
-<<<<<<< HEAD
         cbar.ax.set_title(cmap_label, fontsize=25, pad = 30)
-    fig.savefig(filename,bbox_inches = 'tight',pad_inches=0,transparent=True)
-=======
     if filename is not None:
         fig.savefig(filename,bbox_inches = 'tight',pad_inches=0,transparent=True)
     return 
->>>>>>> e29cd706
